--- conflicted
+++ resolved
@@ -28,18 +28,12 @@
 /** @typedef {import('../CallbackAuditLog')} AuditLog */
 /** @typedef {import('graphql')} GqlLib */
 
-<<<<<<< HEAD
 /**
  * @typedef {object} Logger
  * @prop {Function} log
  * @prop {Function} error
  */
 
-/**
- * Experimental chatbot API
- */
-=======
->>>>>>> 199bcd6b
 class GraphApi {
 
     /**
