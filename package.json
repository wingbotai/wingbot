{
  "name": "wingbot",
<<<<<<< HEAD
  "version": "3.4.1",
=======
  "version": "3.5.0",
>>>>>>> d8d90e3e
  "description": "Enterprise Messaging Bot Conversation Engine",
  "main": "index.js",
  "scripts": {
    "tsd:update": "jsdoc -t ./node_modules/tsd-jsdoc/dist/ -r ./src",
    "doc:gql": "graphql-markdown ./src/graphApi/schema.gql > doc/api/graphqlSchema.md",
    "doc": "npm run doc:gql && node ./bin/makeApiDoc.js && cpy ./CHANGELOG.md ./doc && gitbook install ./doc && gitbook build ./doc && rimraf -rf ./docs && rimraf --rf ./doc/CHANGELOG.md && move-cli ./doc/_book ./docs",
    "test": "npm run test:lint && npm run test:coverage && npm run test:coverage:threshold",
    "test:coverage": "nyc --reporter=html mocha ./test && nyc report",
    "test:coverage:threshold": "nyc check-coverage --lines 85 --functions 85 --branches 76",
    "test:backend": "mocha ./test",
    "test:lint": "eslint --ext .js src test *.js"
  },
  "repository": {
    "type": "git",
    "url": "git+ssh://git@github.com/wingbotai/wingbot.git"
  },
  "keywords": [
    "Enterprise",
    "Messaging",
    "Chatbot",
    "Framework",
    "Bot",
    "Messenger",
    "Facebook"
  ],
  "engines": {
    "node": ">=8.0.0"
  },
  "author": "wingbot.ai",
  "license": "MIT",
  "bugs": {
    "url": "https://github.com/wingbot.ai/wingbot/issues"
  },
  "homepage": "https://github.com/wingbot.ai/wingbot#readme",
  "devDependencies": {
    "cpy-cli": "^3.1.1",
    "eslint": "^7.3.1",
    "eslint-config-airbnb": "^18.2.0",
    "eslint-mocha": "^0.7.3",
    "eslint-plugin-import": "^2.21.2",
    "eslint-plugin-jsdoc": "^28.5.1",
    "eslint-plugin-jsx-a11y": "^6.3.1",
    "eslint-plugin-mocha": "^7.0.1",
    "eslint-plugin-react": "^7.20.0",
    "gitbook-cli": "^2.3.2",
    "graphql-markdown": "^5.2.0",
    "handlebars": "^4.7.6",
    "jsdoc": "^3.6.4",
    "jsdoc-to-markdown": "^6.0.1",
    "mocha": "^8.0.1",
    "move-cli": "^1.2.1",
    "nyc": "^15.1.0",
    "po2json": "^0.4.5",
    "rimraf": "^3.0.2",
    "sinon": "^9.0.2",
    "tsd-jsdoc": "^2.5.0"
  },
  "dependencies": {
    "graphql": "^15.1.0",
    "graphql-mongodb-projection": "^1.1.1",
    "jsonwebtoken": "^8.5.1",
    "path-to-regexp": "^6.1.0",
    "request": "^2.88.2",
    "request-promise-native": "^1.0.8"
  },
  "optionalDependencies": {
    "po2json": "^0.4.5",
    "handlebars": "^4.0.11"
  }
}<|MERGE_RESOLUTION|>--- conflicted
+++ resolved
@@ -1,10 +1,6 @@
 {
   "name": "wingbot",
-<<<<<<< HEAD
-  "version": "3.4.1",
-=======
   "version": "3.5.0",
->>>>>>> d8d90e3e
   "description": "Enterprise Messaging Bot Conversation Engine",
   "main": "index.js",
   "scripts": {
