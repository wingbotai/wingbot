{
  "name": "wingbot",
<<<<<<< HEAD
  "version": "3.43.2",
=======
  "version": "3.44.3",
>>>>>>> 6cc9b2cc
  "description": "Enterprise Messaging Bot Conversation Engine",
  "main": "index.js",
  "scripts": {
    "tsd:update": "jsdoc -t ./node_modules/tsd-jsdoc/dist/ -r ./src",
    "doc:gql": "graphql-markdown ./src/graphApi/schema.gql > doc/api/graphqlSchema.md",
    "doc": "npm run doc:gql && node ./bin/makeApiDoc.js && cpy ./CHANGELOG.md ./doc && gitbook install ./doc && gitbook build ./doc && rimraf -rf ./docs && rimraf --rf ./doc/CHANGELOG.md && move-cli ./doc/_book ./docs",
    "test": "npm run test:lint && npm run test:coverage && npm run test:coverage:threshold",
    "test:coverage": "nyc --reporter=html mocha ./test && nyc report",
    "test:coverage:threshold": "nyc check-coverage --lines 90 --functions 90 --branches 80",
    "test:backend": "mocha ./test",
    "test:lint": "eslint --ext .js src test *.js plugins"
  },
  "repository": {
    "type": "git",
    "url": "git+ssh://git@github.com/wingbotai/wingbot.git"
  },
  "keywords": [
    "Enterprise",
    "Messaging",
    "Chatbot",
    "Framework",
    "Bot",
    "Messenger",
    "Facebook"
  ],
  "engines": {
    "node": ">=8.0.0"
  },
  "author": "wingbot.ai",
  "license": "MIT",
  "bugs": {
    "url": "https://github.com/wingbot.ai/wingbot/issues"
  },
  "homepage": "https://github.com/wingbot.ai/wingbot#readme",
  "devDependencies": {
    "cpy-cli": "^4.1.0",
    "eslint": "^8.11.0",
    "eslint-config-airbnb": "^19.0.4",
    "eslint-plugin-import": "^2.25.4",
    "eslint-plugin-jsdoc": "^38.0.4",
    "eslint-plugin-jsx-a11y": "^6.5.1",
    "eslint-plugin-mocha": "^10.0.3",
    "eslint-plugin-react": "^7.29.4",
    "graphql-markdown": "^6.0.0",
    "jsdoc-to-markdown": "^7.1.1",
    "mocha": "^10.0.0",
    "nyc": "^15.1.0",
    "rimraf": "^3.0.2",
    "sinon": "^13.0.1",
    "tsd-jsdoc": "^2.5.0"
  },
  "dependencies": {
    "form-data": "^4.0.0",
    "graphql": "^15.8.0",
    "jsonwebtoken": "^8.5.1",
    "node-fetch": "^2.6.7",
    "path-to-regexp": "^6.2.1",
    "uuid": "^8.3.2",
    "webalize": "^0.1.0"
  },
  "optionalDependencies": {
    "axios": "^0.21.1",
    "handlebars": "^4.0.0"
  }
}<|MERGE_RESOLUTION|>--- conflicted
+++ resolved
@@ -1,10 +1,6 @@
 {
   "name": "wingbot",
-<<<<<<< HEAD
-  "version": "3.43.2",
-=======
-  "version": "3.44.3",
->>>>>>> 6cc9b2cc
+  "version": "3.44.4",
   "description": "Enterprise Messaging Bot Conversation Engine",
   "main": "index.js",
   "scripts": {
