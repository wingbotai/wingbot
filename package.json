{
  "name": "wingbot",
<<<<<<< HEAD
  "version": "3.70.0-alpha.2",
=======
  "version": "3.69.8",
>>>>>>> 45b06e99
  "description": "Enterprise Messaging Bot Conversation Engine",
  "main": "index.js",
  "type": "commonjs",
  "scripts": {
    "tsd:update": "jsdoc -t ./node_modules/tsd-jsdoc/dist/ -r ./src",
    "doc:gql": "graphql-markdown ./src/graphApi/schema.gql > doc/api/graphqlSchema.md",
    "doc": "npm run doc:gql && node ./bin/makeApiDoc.js && cpy ./CHANGELOG.md ./doc && gitbook install ./doc && gitbook build ./doc && rimraf -rf ./docs && rimraf --rf ./doc/CHANGELOG.md && move-cli ./doc/_book ./docs",
    "test": "npm run test:lint && npm run test:coverage && npm run test:coverage:threshold",
    "test:coverage": "nyc --reporter=html mocha ./test && nyc report",
    "test:coverage:threshold": "nyc check-coverage --lines 89 --functions 88 --branches 79",
    "test:backend": "mocha ./test",
    "test:lint": "eslint --ext .js src test *.js plugins"
  },
  "repository": {
    "type": "git",
    "url": "git+ssh://git@github.com/wingbotai/wingnpbot.git"
  },
  "keywords": [
    "Enterprise",
    "Messaging",
    "Chatbot",
    "Framework",
    "Bot",
    "Messenger",
    "Facebook"
  ],
  "engines": {
    "node": ">=8.0.0"
  },
  "author": "wingbot.ai",
  "license": "MIT",
  "bugs": {
    "url": "https://github.com/wingbot.ai/wingbot/issues"
  },
  "homepage": "https://github.com/wingbot.ai/wingbot#readme",
  "devDependencies": {
    "@types/mocha": "^10.0.10",
    "cpy-cli": "^5.0.0",
    "eslint": "^8.56.0",
    "eslint-config-airbnb": "^19.0.4",
    "eslint-plugin-import": "^2.29.1",
    "eslint-plugin-jsdoc": "^48.0.2",
    "eslint-plugin-jsx-a11y": "^6.8.0",
    "eslint-plugin-mocha": "^10.2.0",
    "eslint-plugin-react": "^7.33.2",
    "graphql-markdown": "^7.0.0",
    "jsdoc-to-markdown": "^8.0.0",
    "mocha": "^10.2.0",
    "nyc": "^15.1.0",
    "rimraf": "^5.0.5",
    "sinon": "^17.0.1",
    "tsd-jsdoc": "^2.5.0"
  },
  "dependencies": {
    "@amplitude/ua-parser-js": "^0.7.33",
    "compress-json": "^3.0.0",
    "deep-extend": "^0.6.0",
    "form-data": "^4.0.0",
    "graphql": "^16.8.1",
    "jsonwebtoken": "^9.0.2",
    "node-fetch": "^2.6.7",
    "path-to-regexp": "^6.3.0",
    "uuid": "^9.0.1",
    "webalize": "^0.1.0"
  },
  "optionalDependencies": {
    "axios": "^1.6.4",
    "handlebars": "^4.0.0"
  }
}<|MERGE_RESOLUTION|>--- conflicted
+++ resolved
@@ -1,10 +1,6 @@
 {
   "name": "wingbot",
-<<<<<<< HEAD
   "version": "3.70.0-alpha.2",
-=======
-  "version": "3.69.8",
->>>>>>> 45b06e99
   "description": "Enterprise Messaging Bot Conversation Engine",
   "main": "index.js",
   "type": "commonjs",
