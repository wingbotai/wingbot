--- conflicted
+++ resolved
@@ -1,20 +1,5 @@
 'use strict';
 module.exports = {
-<<<<<<< HEAD
-    pathPrefix: '/wingbot-documentation-deployment',
-    plugins: [
-        {
-            resolve: 'smooth-doc',
-            options: {
-                name: 'Wingbot Chatbot Framework Documentation',
-                description: 'Wingbot Chatbot Framework Documentation',
-                siteUrl: 'https://wingbotai.github.io/',
-                sections: ['BUILDING A CHATBOT WITH DESIGNER', 'UNDERSTANDING THE CORE', 'API'],
-                githubRepositoryURL: 'https://github.com/wingbotai/wingbot'
-            }
-        }
-    ]
-=======
   pathPrefix: "/wingbot",
   plugins: [
     {
@@ -28,5 +13,4 @@
       },
     },
   ],
->>>>>>> 9bf9f85d
 };